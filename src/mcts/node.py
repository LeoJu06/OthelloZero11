import numpy as np
from src.othello.othello_game import OthelloGame
import math
from src.othello.othello_game import OthelloGame



def ucb_score(parent: "Node", child: "Node") -> float:
    """
    Calculates the Upper Confidence Bound (UCB) score for a given child node.

    Args:
        parent (Node): The parent node in the tree.
        child (Node): The child node for which the UCB score is calculated.

    Returns:
        float: The computed UCB score.
    """
    prior_score = child.prior * math.sqrt(parent.visit_count) / (child.visit_count + 1)
    value_score = -child.value() if child.visit_count > 0 else 0
    return value_score + prior_score


class Node:
    """
    Represents a single node in the MCTS tree.

    Attributes:
        visit_count (int): Number of times this node has been visited.
        to_play (int): The player whose turn it is to play at this node.
        prior (float): The prior probability of selecting this node.
        value_sum (float): The cumulative value of this node.
        children (dict): Dictionary of child nodes keyed by actions.
        state (np.ndarray): The board state associated with this node.
    """

    def __init__(self, prior: float, to_play: int):
        self.visit_count = 0
        self.to_play = to_play
        self.prior = prior
        self.value_sum = 0
        self.children = {}
        self.state = None

    def reset(self):

        self.visit_count = 0
        self.value_sum = 0
        self.children = {}
        self.state = None

    def expanded(self) -> bool:
        """
        Checks if the node has been expanded (i.e., has children).

        Returns:
            bool: True if the node has children, False otherwise.
        """
        return len(self.children) > 0

    def value(self) -> float:
        """
        Returns the average value of the node.

        Returns:
            float: Average value, or 0 if unvisited.
        """
        return 0 if self.visit_count == 0 else float(self.value_sum / self.visit_count)
    
<<<<<<< HEAD

    def pi(self, temperature: float):
        pi = np.zeros(OthelloGame().get_action_size())  # Use self.action_size instead of hardcoding
        actions = list(self.children.keys())
        visit_counts = np.array([child.visit_count for child in self.children.values()])

=======
    def pi(self, temperature:float):

        pi = np.zeros(OthelloGame().get_action_size())
        actions = list(self.children.keys())
        visit_counts = np.array([child.visit_count for child in self.children.values()])
>>>>>>> 73de1fc2
        if temperature == 0:
            best_action = actions[np.argmax(visit_counts)]
            pi[best_action] = 1
        else:
            visit_count_distribution = visit_counts ** (1 / temperature)
            visit_count_distribution /= visit_count_distribution.sum()
<<<<<<< HEAD
            for i, action in enumerate(actions):
                pi[action] = visit_count_distribution[i]
                
        return pi

=======
            pi[actions] = visit_count_distribution
        return pi




            
>>>>>>> 73de1fc2

    def select_action(self, temperature: float) -> int:
        """
        Selects an action based on the visit count distribution and a temperature parameter.

        Args:
            temperature (float): Determines the level of exploration (0 for greedy, inf for random).

        Returns:
            int: The selected action.
        """
        visit_counts = np.array([child.visit_count for child in self.children.values()])
        actions = list(self.children.keys())

        if temperature == 0:
            return actions[np.argmax(visit_counts)]
        elif temperature == float("inf"):
            return np.random.choice(actions)
        else:
            # Adjust distribution based on temperature
            visit_count_distribution = visit_counts ** (1 / temperature)
            visit_count_distribution /= visit_count_distribution.sum()
            return np.random.choice(actions, p=visit_count_distribution)

    def select_child(self) -> tuple:
        """
        Selects the child with the highest UCB score.

        Returns:
            tuple: The best action and the corresponding child node.
        """
        best_score = -np.inf
        best_action = None
        best_child = None

        for action, child in self.children.items():
            score = ucb_score(self, child)
            if score > best_score:
                best_score = score
                best_action = action
                best_child = child

        return best_action, best_child

    def expand(self, state: np.ndarray, to_play: int, action_probs: np.ndarray):
        """
        Expands the node by creating child nodes for each valid action.

        Args:
            state (np.ndarray): The board state at this node.
            to_play (int): The player to play at this node.
            action_probs (np.ndarray): The prior probabilities for each action.
        """
        self.to_play = to_play
        self.state = state

        if action_probs[-1] != 0:
            # No valid moves, so the player must pass
            self.children[-1] = Node(prior=action_probs[-1], to_play=-to_play)
            return

        for move, prob in enumerate(action_probs):
            if prob > 0:
                self.children[move] = Node(prior=prob, to_play=-to_play)

    def __repr__(self):
        """
        Provides a string representation of the node for debugging purposes.

        Returns:
            str: A formatted string representing the node.
        """
        return f"State: {self.state} Prior: {self.prior:.2f} Count: {self.visit_count} Value: {self.value()}"<|MERGE_RESOLUTION|>--- conflicted
+++ resolved
@@ -1,7 +1,6 @@
 import numpy as np
 from src.othello.othello_game import OthelloGame
 import math
-from src.othello.othello_game import OthelloGame
 
 
 
@@ -67,33 +66,17 @@
         """
         return 0 if self.visit_count == 0 else float(self.value_sum / self.visit_count)
     
-<<<<<<< HEAD
-
-    def pi(self, temperature: float):
-        pi = np.zeros(OthelloGame().get_action_size())  # Use self.action_size instead of hardcoding
-        actions = list(self.children.keys())
-        visit_counts = np.array([child.visit_count for child in self.children.values()])
-
-=======
     def pi(self, temperature:float):
 
         pi = np.zeros(OthelloGame().get_action_size())
         actions = list(self.children.keys())
         visit_counts = np.array([child.visit_count for child in self.children.values()])
->>>>>>> 73de1fc2
         if temperature == 0:
             best_action = actions[np.argmax(visit_counts)]
             pi[best_action] = 1
         else:
             visit_count_distribution = visit_counts ** (1 / temperature)
             visit_count_distribution /= visit_count_distribution.sum()
-<<<<<<< HEAD
-            for i, action in enumerate(actions):
-                pi[action] = visit_count_distribution[i]
-                
-        return pi
-
-=======
             pi[actions] = visit_count_distribution
         return pi
 
@@ -101,7 +84,6 @@
 
 
             
->>>>>>> 73de1fc2
 
     def select_action(self, temperature: float) -> int:
         """
